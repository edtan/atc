--- conflicted
+++ resolved
@@ -9,29 +9,17 @@
 type Server struct {
 	logger        lager.Logger
 	teamDBFactory db.TeamDBFactory
-<<<<<<< HEAD
-=======
 	teamFactory   dbng.TeamFactory
-	validate      ConfigValidator
->>>>>>> a1aa6cca
 }
 
 func NewServer(
 	logger lager.Logger,
 	teamDBFactory db.TeamDBFactory,
-<<<<<<< HEAD
-=======
 	teamFactory dbng.TeamFactory,
-	validator ConfigValidator,
->>>>>>> a1aa6cca
 ) *Server {
 	return &Server{
 		logger:        logger,
 		teamDBFactory: teamDBFactory,
-<<<<<<< HEAD
-=======
 		teamFactory:   teamFactory,
-		validate:      validator,
->>>>>>> a1aa6cca
 	}
 }