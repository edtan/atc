package gcng_test

import (
	"time"

	"code.cloudfoundry.org/lager/lagertest"
	sq "github.com/Masterminds/squirrel"
	"github.com/concourse/atc"
	"github.com/concourse/atc/dbng"
	"github.com/concourse/atc/gcng"

	. "github.com/onsi/ginkgo"
	. "github.com/onsi/gomega"
)

var _ = Describe("ResourceConfigUseCollector", func() {
	var collector gcng.Collector
	var buildCollector gcng.Collector

	BeforeEach(func() {
		logger := lagertest.NewTestLogger("resource-config-use-collector")
		collector = gcng.NewResourceConfigUseCollector(logger, resourceConfigFactory)
		buildCollector = gcng.NewBuildCollector(logger, buildFactory)
	})

	Describe("Run", func() {
		Describe("config uses", func() {
			var (
				pipelineWithTypes     dbng.Pipeline
				versionedResourceType atc.VersionedResourceType
				dbResourceType        dbng.ResourceType
			)

			countResourceConfigUses := func() int {
				tx, err := dbConn.Begin()
				Expect(err).NotTo(HaveOccurred())
				defer tx.Rollback()

				var result int
				err = psql.Select("count(*)").
					From("resource_config_uses").
					RunWith(tx).
					QueryRow().
					Scan(&result)
				Expect(err).NotTo(HaveOccurred())

				return result
			}

			BeforeEach(func() {
				versionedResourceType = atc.VersionedResourceType{
					ResourceType: atc.ResourceType{
						Name: "some-type",
						Type: "some-base-type",
						Source: atc.Source{
							"some-type": "source",
						},
					},
					Version: atc.Version{"some-type": "version"},
				}

				var created bool
				var err error
				pipelineWithTypes, created, err = defaultTeam.SavePipeline(
					"pipeline-with-types",
					atc.Config{
						ResourceTypes: atc.ResourceTypes{versionedResourceType.ResourceType},
					},
					0,
					dbng.PipelineNoChange,
				)
				Expect(err).ToNot(HaveOccurred())
				Expect(created).To(BeTrue())

				var found bool
				dbResourceType, found, err = pipelineWithTypes.ResourceType("some-type")
				Expect(err).ToNot(HaveOccurred())
				Expect(found).To(BeTrue())
				Expect(dbResourceType.SaveVersion(versionedResourceType.Version)).To(Succeed())
				Expect(dbResourceType.Reload()).To(BeTrue())
			})

			Describe("for builds", func() {
				BeforeEach(func() {
					_, err = resourceConfigFactory.FindOrCreateResourceConfig(
						logger,
						dbng.ForBuild(defaultBuild.ID()),
						"some-type",
						atc.Source{
							"some": "source",
						},
						atc.VersionedResourceTypes{versionedResourceType},
					)
					Expect(err).NotTo(HaveOccurred())
				})

				finishBuild := func(status string) {
					tx, err := dbConn.Begin()
					Expect(err).NotTo(HaveOccurred())
					defer tx.Rollback()

					var result time.Time
					err = psql.Update("builds").
						SetMap(map[string]interface{}{
							"status":    status,
							"end_time":  sq.Expr("NOW()"),
							"completed": true,
						}).Where(sq.Eq{
						"id": defaultBuild.ID(),
					}).Suffix("RETURNING end_time").
						RunWith(tx).
						QueryRow().Scan(&result)
					Expect(err).NotTo(HaveOccurred())

					err = tx.Commit()
					Expect(err).NotTo(HaveOccurred())
				}

				Context("before the build has completed", func() {
					It("does not clean up the uses", func() {
						Expect(countResourceConfigUses()).NotTo(BeZero())
						Expect(buildCollector.Run()).To(Succeed())
						Expect(collector.Run()).To(Succeed())
						Expect(countResourceConfigUses()).NotTo(BeZero())
					})
				})

				Context("once the build has completed successfully", func() {
					It("cleans up the uses", func() {
						Expect(countResourceConfigUses()).NotTo(BeZero())
						finishBuild("succeeded")
						Expect(buildCollector.Run()).To(Succeed())
						Expect(collector.Run()).To(Succeed())
						Expect(countResourceConfigUses()).To(BeZero())
					})
				})

				Context("once the build has been aborted", func() {
					It("cleans up the uses", func() {
						Expect(countResourceConfigUses()).NotTo(BeZero())
						finishBuild("aborted")
						Expect(buildCollector.Run()).To(Succeed())
						Expect(collector.Run()).To(Succeed())
						Expect(countResourceConfigUses()).To(BeZero())
					})
				})

				Context("once the build has failed", func() {
					Context("when the build is a one-off", func() {
						It("cleans up the uses", func() {
							Expect(countResourceConfigUses()).NotTo(BeZero())
							finishBuild("failed")
							Expect(buildCollector.Run()).To(Succeed())
							Expect(collector.Run()).To(Succeed())
							Expect(countResourceConfigUses()).To(BeZero())
						})
					})

					Context("when the build is for a job", func() {
						var jobId int

						BeforeEach(func() {
							tx, err := dbConn.Begin()
							Expect(err).NotTo(HaveOccurred())
							defer tx.Rollback()
							err = psql.Insert("jobs").
								Columns("name", "pipeline_id", "config").
								Values("lousy-job", defaultPipeline.ID(), `{"some":"config"}`).
								Suffix("RETURNING id").
								RunWith(tx).QueryRow().Scan(&jobId)
							Expect(err).NotTo(HaveOccurred())
							Expect(tx.Commit()).To(Succeed())
						})

						JustBeforeEach(func() {
							tx, err := dbConn.Begin()
							Expect(err).NotTo(HaveOccurred())
							defer tx.Rollback()
							_, err = psql.Update("builds").
								SetMap(map[string]interface{}{
									"status":    "failed",
									"end_time":  sq.Expr("NOW()"),
									"completed": true,
									"job_id":    jobId,
								}).
								RunWith(tx).Exec()
							Expect(err).NotTo(HaveOccurred())
							Expect(tx.Commit()).To(Succeed())
						})

						Context("when it is the latest failed build", func() {
							It("preserves the uses", func() {
								Expect(countResourceConfigUses()).NotTo(BeZero())
								finishBuild("failed")
								Expect(buildCollector.Run()).To(Succeed())
								Expect(collector.Run()).To(Succeed())
								Expect(countResourceConfigUses()).NotTo(BeZero())
							})
						})

						Context("when a later build of the same job has failed also", func() {
							BeforeEach(func() {
								_, err = defaultTeam.CreateOneOffBuild()
								Expect(err).NotTo(HaveOccurred())
							})

							It("cleans up the uses", func() {
								Expect(countResourceConfigUses()).NotTo(BeZero())
								Expect(buildCollector.Run()).To(Succeed())
								Expect(collector.Run()).To(Succeed())
								Expect(countResourceConfigUses()).To(BeZero())
							})
						})
					})
				})
			})

			Describe("for resource types", func() {
				setActiveResourceType := func(active bool) {
					tx, err := dbConn.Begin()
					Expect(err).NotTo(HaveOccurred())
					defer tx.Rollback()

					var id int
					err = psql.Update("resource_types").
						Set("active", active).
						Where(sq.Eq{"id": dbResourceType.ID()}).
						Suffix("RETURNING id").
						RunWith(tx).
						QueryRow().Scan(&id)
					Expect(err).NotTo(HaveOccurred())

					err = tx.Commit()
					Expect(err).NotTo(HaveOccurred())
				}

				BeforeEach(func() {
					_, err = resourceConfigFactory.FindOrCreateResourceConfig(
						logger,
						dbng.ForResourceType(dbResourceType.ID()),
						"some-type",
						atc.Source{
							"cache": "source",
						},
						atc.VersionedResourceTypes{versionedResourceType},
					)
					Expect(err).NotTo(HaveOccurred())
					setActiveResourceType(true)
				})

				Context("while the resource type is still active", func() {
					It("does not clean up the uses", func() {
						Expect(countResourceConfigUses()).NotTo(BeZero())
						Expect(collector.Run()).To(Succeed())
						Expect(countResourceConfigUses()).NotTo(BeZero())
					})
				})

				Context("once the resource type is made inactive", func() {
					It("cleans up the uses", func() {
						Expect(countResourceConfigUses()).NotTo(BeZero())
						setActiveResourceType(false)
						Expect(collector.Run()).To(Succeed())
						Expect(countResourceConfigUses()).To(BeZero())
					})
				})
			})

			Describe("for resources", func() {
				setActiveResource := func(resource *dbng.Resource, active bool) {
					tx, err := dbConn.Begin()
					Expect(err).NotTo(HaveOccurred())
					defer tx.Rollback()

					var id int
					err = psql.Update("resources").
						Set("active", active).
						Where(sq.Eq{
<<<<<<< HEAD
							"id": usedResource.ID(),
=======
							"id": resource.ID,
>>>>>>> ae41bfbc
						}).Suffix("RETURNING id").
						RunWith(tx).
						QueryRow().Scan(&id)
					Expect(err).NotTo(HaveOccurred())

					err = tx.Commit()
					Expect(err).NotTo(HaveOccurred())
				}

				BeforeEach(func() {
					_, err = resourceCacheFactory.FindOrCreateResourceCache(
						logger,
						dbng.ForResource(usedResource.ID()),
						"some-type",
						atc.Version{"some-type": "version"},
						atc.Source{
							"some": "source",
						},
						atc.Params{"some": "params"},
						atc.VersionedResourceTypes{versionedResourceType},
					)
					Expect(err).NotTo(HaveOccurred())
					setActiveResource(usedResource, true)
				})

				Context("while the resource is still active", func() {
					It("does not clean up the uses", func() {
						Expect(countResourceConfigUses()).NotTo(BeZero())
						Expect(collector.Run()).To(Succeed())
						Expect(countResourceConfigUses()).NotTo(BeZero())
					})
				})

				Context("once the resource is made inactive", func() {
					It("cleans up the uses", func() {
						Expect(countResourceConfigUses()).NotTo(BeZero())
						setActiveResource(usedResource, false)
						Expect(collector.Run()).To(Succeed())
						Expect(countResourceConfigUses()).To(BeZero())
					})
				})

				Context("when all pipelines referencing config are paused", func() {
					It("cleans up the uses", func() {
						Expect(countResourceConfigUses()).NotTo(BeZero())
						err := defaultPipeline.Pause()
						Expect(err).NotTo(HaveOccurred())
						Expect(collector.Run()).To(Succeed())
						Expect(countResourceConfigUses()).To(BeZero())
					})
				})

				Context("when a portion of pipelines referencing config are paused", func() {
					BeforeEach(func() {
						anotherPipeline, created, err := defaultTeam.SavePipeline(
							"another-pipeline",
							atc.Config{
								Resources: []atc.ResourceConfig{
									{
										Name:   "another-resource",
										Type:   usedResource.Type,
										Source: usedResource.Source,
									},
								},
							},
							0,
							dbng.PipelineUnpaused,
						)

						Expect(err).ToNot(HaveOccurred())
						Expect(created).To(BeTrue())

						anotherResource, found, err := anotherPipeline.Resource("another-resource")
						Expect(err).ToNot(HaveOccurred())
						Expect(found).To(BeTrue())

						_, err = resourceCacheFactory.FindOrCreateResourceCache(
							logger,
							dbng.ForResource(anotherResource.ID),
							"some-type",
							atc.Version{"some-type": "version"},
							anotherResource.Source,
							atc.Params{"some": "params"},
							atc.VersionedResourceTypes{versionedResourceType},
						)
						Expect(err).NotTo(HaveOccurred())
						setActiveResource(anotherResource, true)
					})

					It("does not clean up the uses for unpaused pipeline resources", func() {
						Expect(collector.Run()).To(Succeed()) // Clean up other things

						Expect(countResourceConfigUses()).To(Equal(2))
						err := defaultPipeline.Pause()
						Expect(err).NotTo(HaveOccurred())
						Expect(collector.Run()).To(Succeed())
						Expect(countResourceConfigUses()).To(Equal(1))
					})
				})

				Context("when the config no longer matches the current config", func() {
					setResourceSourceHash := func(resource *dbng.Resource, hash string) {
						tx, err := dbConn.Begin()
						Expect(err).NotTo(HaveOccurred())
						defer tx.Rollback()

						var id int
						err = psql.Update("resources").
							Set("source_hash", hash).
							Where(sq.Eq{
								"id": resource.ID,
							}).Suffix("RETURNING id").
							RunWith(tx).
							QueryRow().Scan(&id)
						Expect(err).NotTo(HaveOccurred())

						err = tx.Commit()
						Expect(err).NotTo(HaveOccurred())
					}

					BeforeEach(func() {
						_, err = resourceCacheFactory.FindOrCreateResourceCache(
							logger,
							dbng.ForResource(usedResource.ID),
							"some-type",
							atc.Version{"some-type": "version"},
							usedResource.Source,
							atc.Params{"some": "params"},
							atc.VersionedResourceTypes{versionedResourceType},
						)
						Expect(err).NotTo(HaveOccurred())
					})

					It("cleans up the uses", func() {
						Expect(collector.Run()).To(Succeed()) // Clean up any other things
						beforeUses := countResourceConfigUses()

						Expect(beforeUses).NotTo(BeZero())
						setResourceSourceHash(usedResource, "some-source-hash")
						Expect(collector.Run()).To(Succeed())

						afterUses := countResourceConfigUses()
						Expect(beforeUses - afterUses).To(Equal(1))
					})
				})
			})
		})
	})
})<|MERGE_RESOLUTION|>--- conflicted
+++ resolved
@@ -267,7 +267,7 @@
 			})
 
 			Describe("for resources", func() {
-				setActiveResource := func(resource *dbng.Resource, active bool) {
+				setActiveResource := func(resource dbng.Resource, active bool) {
 					tx, err := dbConn.Begin()
 					Expect(err).NotTo(HaveOccurred())
 					defer tx.Rollback()
@@ -276,11 +276,7 @@
 					err = psql.Update("resources").
 						Set("active", active).
 						Where(sq.Eq{
-<<<<<<< HEAD
-							"id": usedResource.ID(),
-=======
-							"id": resource.ID,
->>>>>>> ae41bfbc
+							"id": resource.ID(),
 						}).Suffix("RETURNING id").
 						RunWith(tx).
 						QueryRow().Scan(&id)
@@ -341,8 +337,8 @@
 								Resources: []atc.ResourceConfig{
 									{
 										Name:   "another-resource",
-										Type:   usedResource.Type,
-										Source: usedResource.Source,
+										Type:   usedResource.Type(),
+										Source: usedResource.Source(),
 									},
 								},
 							},
@@ -359,10 +355,10 @@
 
 						_, err = resourceCacheFactory.FindOrCreateResourceCache(
 							logger,
-							dbng.ForResource(anotherResource.ID),
+							dbng.ForResource(anotherResource.ID()),
 							"some-type",
 							atc.Version{"some-type": "version"},
-							anotherResource.Source,
+							anotherResource.Source(),
 							atc.Params{"some": "params"},
 							atc.VersionedResourceTypes{versionedResourceType},
 						)
@@ -382,7 +378,7 @@
 				})
 
 				Context("when the config no longer matches the current config", func() {
-					setResourceSourceHash := func(resource *dbng.Resource, hash string) {
+					setResourceSourceHash := func(resource dbng.Resource, hash string) {
 						tx, err := dbConn.Begin()
 						Expect(err).NotTo(HaveOccurred())
 						defer tx.Rollback()
@@ -391,7 +387,7 @@
 						err = psql.Update("resources").
 							Set("source_hash", hash).
 							Where(sq.Eq{
-								"id": resource.ID,
+								"id": resource.ID(),
 							}).Suffix("RETURNING id").
 							RunWith(tx).
 							QueryRow().Scan(&id)
@@ -404,10 +400,10 @@
 					BeforeEach(func() {
 						_, err = resourceCacheFactory.FindOrCreateResourceCache(
 							logger,
-							dbng.ForResource(usedResource.ID),
+							dbng.ForResource(usedResource.ID()),
 							"some-type",
 							atc.Version{"some-type": "version"},
-							usedResource.Source,
+							usedResource.Source(),
 							atc.Params{"some": "params"},
 							atc.VersionedResourceTypes{versionedResourceType},
 						)
