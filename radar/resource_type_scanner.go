package radar

import (
	"time"

	"code.cloudfoundry.org/lager"
	"github.com/concourse/atc"
	"github.com/concourse/atc/dbng"
	"github.com/concourse/atc/resource"
	"github.com/concourse/atc/worker"
)

type resourceTypeScanner struct {
	resourceFactory resource.ResourceFactory
	defaultInterval time.Duration
	dbPipeline      dbng.Pipeline
	externalURL     string
}

func NewResourceTypeScanner(
	resourceFactory resource.ResourceFactory,
	defaultInterval time.Duration,
	dbPipeline dbng.Pipeline,
	externalURL string,
) Scanner {
	return &resourceTypeScanner{
		resourceFactory: resourceFactory,
		defaultInterval: defaultInterval,
		dbPipeline:      dbPipeline,
		externalURL:     externalURL,
	}
}

func (scanner *resourceTypeScanner) Run(logger lager.Logger, resourceTypeName string) (time.Duration, error) {
	pipelinePaused, err := scanner.dbPipeline.CheckPaused()
	if err != nil {
		logger.Error("failed-to-check-if-pipeline-paused", err)
		return 0, err
	}

	if pipelinePaused {
		logger.Debug("pipeline-paused")
		return scanner.defaultInterval, nil
	}

	lockLogger := logger.Session("lock", lager.Data{
		"resource-type": resourceTypeName,
	})

	lock, acquired, err := scanner.dbPipeline.AcquireResourceTypeCheckingLockWithIntervalCheck(logger, resourceTypeName, scanner.defaultInterval, false)
	if err != nil {
		lockLogger.Error("failed-to-get-lock", err, lager.Data{
			"resource-type": resourceTypeName,
		})
		return scanner.defaultInterval, ErrFailedToAcquireLock
	}

	if !acquired {
		lockLogger.Debug("did-not-get-lock")
		return scanner.defaultInterval, ErrFailedToAcquireLock
	}

	defer lock.Release()

	err = scanner.resourceTypeScan(logger.Session("tick"), resourceTypeName)
	if err != nil {
		return 0, err
	}

	return scanner.defaultInterval, nil
}

func (scanner *resourceTypeScanner) Scan(logger lager.Logger, resourceTypeName string) error {
	return nil
}

func (scanner *resourceTypeScanner) ScanFromVersion(logger lager.Logger, resourceTypeName string, fromVersion atc.Version) error {
	return nil
}

func (scanner *resourceTypeScanner) resourceTypeScan(logger lager.Logger, resourceTypeName string) error {
	savedResourceType, found, err := scanner.dbPipeline.ResourceType(resourceTypeName)
	if err != nil {
		logger.Error("failed-to-get-current-version", err)
		return err
	}

	if !found {
		return dbng.ResourceTypeNotFoundError{Name: resourceTypeName}
	}

	resourceTypes, err := scanner.dbPipeline.ResourceTypes()
	if err != nil {
		logger.Error("failed-to-get-resource-types", err)
		return err
	}

	versionedResourceTypes := resourceTypes.Deserialize()

	resourceSpec := worker.ContainerSpec{
		ImageSpec: worker.ImageSpec{
<<<<<<< HEAD
			ResourceType: savedResourceType.Type(),
			Privileged:   true,
=======
			ResourceType: savedResourceType.Config.Type,
>>>>>>> 75a1af39
		},
		Tags:   []string{},
		TeamID: scanner.dbPipeline.TeamID(),
	}

	res, err := scanner.resourceFactory.NewCheckResource(
		logger,
		nil,
		dbng.ForResourceType(savedResourceType.ID()),
		savedResourceType.Type(),
		savedResourceType.Source(),
		dbng.ContainerMetadata{
			Type: dbng.ContainerTypeCheck,
		},
		resourceSpec,
		versionedResourceTypes.Without(resourceTypeName),
		worker.NoopImageFetchingDelegate{},
	)
	if err != nil {
		logger.Error("failed-to-initialize-new-container", err)
		return err
	}

	newVersions, err := res.Check(savedResourceType.Source(), atc.Version(savedResourceType.Version()))
	if err != nil {
		if rErr, ok := err.(resource.ErrResourceScriptFailed); ok {
			logger.Info("check-failed", lager.Data{"exit-status": rErr.ExitStatus})
			return nil
		}

		logger.Error("failed-to-check", err)
		return err
	}

	if len(newVersions) == 0 {
		logger.Debug("no-new-versions")
		return nil
	}

	logger.Info("versions-found", lager.Data{
		"versions": newVersions,
		"total":    len(newVersions),
	})

	version := newVersions[len(newVersions)-1]
	err = savedResourceType.SaveVersion(version)
	if err != nil {
		logger.Error("failed-to-save-resource-type-version", err, lager.Data{
			"version": version,
		})
		return err
	}

	return nil
}<|MERGE_RESOLUTION|>--- conflicted
+++ resolved
@@ -99,12 +99,7 @@
 
 	resourceSpec := worker.ContainerSpec{
 		ImageSpec: worker.ImageSpec{
-<<<<<<< HEAD
 			ResourceType: savedResourceType.Type(),
-			Privileged:   true,
-=======
-			ResourceType: savedResourceType.Config.Type,
->>>>>>> 75a1af39
 		},
 		Tags:   []string{},
 		TeamID: scanner.dbPipeline.TeamID(),
